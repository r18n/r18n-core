AllCops:
<<<<<<< HEAD
  TargetRubyVersion: 2.4
  NewCops: enable
=======
  TargetRubyVersion: 2.5
>>>>>>> 31a86459

Naming/FileName:
  Exclude:
    - 'r18n-core/lib/r18n-core/locales/*.rb'
    - 'r18n-core/spec/locales/*.rb'
    - '**/r18n-core.rb'
    - '**/r18n-rails.rb'
    - '**/r18n-rails-api.rb'
    - '**/r18n-desktop.rb'
    - '**/r18n-desktop_spec.rb'
    - '**/sinatra-r18n.rb'
    - '**/sinatra-r18n_spec.rb'

Style/AsciiComments:
  Enabled: false

Layout/MultilineMethodCallIndentation:
  EnforcedStyle: indented
Layout/MultilineOperationIndentation:
  EnforcedStyle: indented
Layout/ParameterAlignment:
  EnforcedStyle: with_fixed_indentation
Layout/MultilineArrayBraceLayout:
  EnforcedStyle: new_line
Layout/FirstArrayElementIndentation:
  EnforcedStyle: consistent
Layout/FirstArgumentIndentation:
  EnforcedStyle: consistent
Layout/FirstArrayElementLineBreak:
  Enabled: true
Layout/FirstMethodArgumentLineBreak:
  Enabled: true
Layout/LineLength:
  Max: 100

Metrics/BlockLength:
  Exclude:
    - '**/spec/**/*'
    - 'benchmark/*'

Style/NumericLiterals:
  Exclude:
    - '**/db/**/*'

# TODO: fix offenses and enable cops

Metrics/AbcSize:
  Enabled: false

Metrics/ClassLength:
  Enabled: false

Metrics/CyclomaticComplexity:
  Enabled: false

Metrics/MethodLength:
  Enabled: false

Metrics/ParameterLists:
  Enabled: false

Metrics/PerceivedComplexity:
  Enabled: false

Style/Documentation:
  Enabled: false
  Exclude:
    - '**/spec/**/*'<|MERGE_RESOLUTION|>--- conflicted
+++ resolved
@@ -1,10 +1,6 @@
 AllCops:
-<<<<<<< HEAD
-  TargetRubyVersion: 2.4
+  TargetRubyVersion: 2.5
   NewCops: enable
-=======
-  TargetRubyVersion: 2.5
->>>>>>> 31a86459
 
 Naming/FileName:
   Exclude:
