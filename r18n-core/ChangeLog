<<<<<<< HEAD
=======
== 0.4.3 (Flange)
* Add R18n style methods to Rails controllers.
* Fix for non-string translations in Rails I18n.
* Use default locale from Rails I18n config.
* Load translations recursively.
* Add Slovak locale (by Ahmed Al Hafoudh)

>>>>>>> 94682a21
== 0.4.2 (EMS)
* Fixes for Ruby 1.8.6 (by Akzhan Abdulin).
* Add method to get translation keys.

== 0.4.1 (Lazy Boole)
* Add passive filters.
* Receive filter position as option Hash.
* Fix base translations (by Pavel Kunc).

== 0.4 (D-Day)
* Rails I18n compatibility.
* Rewrite a lot of core code to fast and cleanup version.
* Custom translation loaders.
* Add reload! method to I18n.
* Add t and l helpers to Sinatra and desktop plugins.
* Syntax sugar for default values.
* Named variables.
* New locale API.
* Change API for extension translations.

== 0.3.2 (Pidgin)
* Print path of untranslated string by filters.
* Add Italian locale (by Guido De Rosa).
* Fix Polish locale (by Adrian Pacała).
* Fix American English locale (by Max Aller).

== 0.3.1 (Yield)
* Add Chinese locale (by Ilia Zayats).
* Add Spanish locale (by Andre O Moura).
* Add Brazilian Portuguese locale (by Andre O Moura).
* Remove rubygems requires.

== 0.3 (Vladivostok)
* Translated mixin to add i18n support to model or any other class.
* New cool time formatters.
* Filters for translations.
* Add filters to escape HTML, Markdown and Textile syntax.
* Pluralization and variables is now as filters and can be replaced.
* I18n#locales now contain all detected locales, used to load translations,
  instead of just received from user.
* Bugfix in locale code case.
* Add Czech locale (by Josef Pospíšil).

== 0.2.3 (Shanghai eclipse)
* R18n will return path string if translation isn’t exists.
* Add UnsupportedLocale class for localew without information file.
* Load absent locale information from default locale.
* Add Polish locale (by Tymon Tobolski).

== 0.2.2 (Clone Wars)
* Localize numbers in pluralization.
* Bugfix in translation variables.

== 0.2.1 (Neun)
* Ruby 1.9 compatibility.
* Add German locale (by Benjamin Meichsner).

== 0.2 (Freedom of Language)
* Locale class can be extended for special language (for example, Indian locale
  may has another digits grouping).
* Load translations from several dirs.
* Add French locale.
* Add Kazakh locale.

== 0.1.1 (Saluto)
* Loading i18n object without translations.
* Add output for standalone month name.
* Dont’t call procedures from translations of it isn’t secure.
* Add Esperanto locale.
* English locale now contain UK date standards.<|MERGE_RESOLUTION|>--- conflicted
+++ resolved
@@ -1,5 +1,3 @@
-<<<<<<< HEAD
-=======
 == 0.4.3 (Flange)
 * Add R18n style methods to Rails controllers.
 * Fix for non-string translations in Rails I18n.
@@ -7,7 +5,6 @@
 * Load translations recursively.
 * Add Slovak locale (by Ahmed Al Hafoudh)
 
->>>>>>> 94682a21
 == 0.4.2 (EMS)
 * Fixes for Ruby 1.8.6 (by Akzhan Abdulin).
 * Add method to get translation keys.
